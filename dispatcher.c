/*
 * Copyright 2013-2016 Fabian Groffen
 *
 * Licensed under the Apache License, Version 2.0 (the "License");
 * you may not use this file except in compliance with the License.
 * You may obtain a copy of the License at
 *
 *     http://www.apache.org/licenses/LICENSE-2.0
 *
 * Unless required by applicable law or agreed to in writing, software
 * distributed under the License is distributed on an "AS IS" BASIS,
 * WITHOUT WARRANTIES OR CONDITIONS OF ANY KIND, either express or implied.
 * See the License for the specific language governing permissions and
 * limitations under the License.
 */


#include <stdlib.h>
#include <unistd.h>
#include <fcntl.h>
#include <string.h>
#include <errno.h>
#include <poll.h>
#include <pthread.h>
#include <sys/uio.h>
#include <sys/time.h>
#include <sys/types.h>
#include <sys/socket.h>
#include <sys/resource.h>
#include <netinet/in.h>
#include <arpa/inet.h>

#include "relay.h"
#include "router.h"
#include "server.h"
#include "collector.h"
#include "dispatcher.h"

enum conntype {
	LISTENER,
	CONNECTION
};

typedef struct _connection {
	int sock;
	char takenby;   /* -2: being setup, -1: free, 0: not taken, >0: tid */
	char srcaddr[24];  /* string representation of source address */
	struct timeval lastprocessed;
	char buf[METRIC_BUFSIZ];
	int buflen;
	char needmore:1;
	char noexpire:1;
	char metric[METRIC_BUFSIZ];
	destination dests[CONN_DESTS_SIZE];
	size_t destlen;
	struct timeval lastwork;
	unsigned int maxsenddelay;
	char hadwork:1;
	char isaggr:1;
} connection;

struct _dispatcher {
	pthread_t tid;
	enum conntype type;
	char id;
	size_t metrics;
	size_t blackholes;
	size_t ticks;
	size_t sleeps;
	size_t prevmetrics;
	size_t prevblackholes;
	size_t prevticks;
	size_t prevsleeps;
	char keep_running;  /* full byte for atomic access */
	router *rtr;
	router *pending_rtr;
	char route_refresh_pending;  /* full byte for atomic access */
	char hold:1;
	char *allowed_chars;
};

static connection **listeners = NULL;
static connection *connections = NULL;
static size_t connectionslen = 0;
pthread_rwlock_t listenerslock = PTHREAD_RWLOCK_INITIALIZER;
pthread_rwlock_t connectionslock = PTHREAD_RWLOCK_INITIALIZER;
static size_t acceptedconnections = 0;
static size_t closedconnections = 0;
static unsigned int sockbufsize = 0;


/**
 * Helper function to try and be helpful to the user.  If errno
 * indicates no new fds could be made, checks what the current max open
 * files limit is, and if it's close to what we have in use now, write
 * an informative message to stderr.
 */
void
dispatch_check_rlimit_and_warn(void)
{
	if (errno == EISCONN || errno == EMFILE) {
		struct rlimit ofiles;
		/* rlimit can be changed for the running process (at least on
		 * Linux 2.6+) so refetch this value every time, should only
		 * occur on errors anyway */
		if (getrlimit(RLIMIT_NOFILE, &ofiles) < 0)
			ofiles.rlim_max = 0;
		if (ofiles.rlim_max != RLIM_INFINITY && ofiles.rlim_max > 0)
			logerr("process configured maximum connections = %d, "
					"consider raising max open files/max descriptor limit\n",
					(int)ofiles.rlim_max);
	}
}

#define MAX_LISTENERS 32  /* hopefully enough */

/**
 * Adds an (initial) listener socket to the chain of connections.
 * Listener sockets are those which need to be accept()-ed on.
 */
int
dispatch_addlistener(int sock)
{
	connection *newconn;
	int c;

<<<<<<< HEAD
	newconn = malloc(sizeof(connection));
	if (newconn == NULL)
		return 1;
	(void) fcntl(sock, F_SETFL, O_NONBLOCK);
	newconn->sock = sock;
	newconn->takenby = 0;
	newconn->buflen = 0;
	newconn->lastprocessed.tv_sec = 0;
	newconn->lastprocessed.tv_usec = 0;
	for (c = 0; c < sizeof(listeners) / sizeof(connection *); c++)
		if (__sync_bool_compare_and_swap(&(listeners[c]), NULL, newconn))
=======
	pthread_rwlock_wrlock(&listenerslock);
	if (listeners == NULL) {
		if ((listeners = malloc(sizeof(connection *) * MAX_LISTENERS)) == NULL)
		{
			pthread_rwlock_unlock(&listenerslock);
			return 1;
		}
		for (c = 0; c < MAX_LISTENERS; c++)
			listeners[c] = NULL;
	}
	for (c = 0; c < MAX_LISTENERS; c++) {
		if (listeners[c] == NULL) {
			newconn = malloc(sizeof(connection));
			if (newconn == NULL) {
				pthread_rwlock_unlock(&listenerslock);
				return 1;
			}
			(void) fcntl(sock, F_SETFL, O_NONBLOCK);
			newconn->sock = sock;
			newconn->takenby = 0;
			newconn->buflen = 0;

			listeners[c] = newconn;
>>>>>>> 857db1a8
			break;
		}
	}
	if (c == MAX_LISTENERS) {
		logerr("cannot add new listener: "
				"no more free listener slots (max = %zu)\n",
				MAX_LISTENERS);
		pthread_rwlock_unlock(&listenerslock);
		return 1;
	}
	pthread_rwlock_unlock(&listenerslock);

	return 0;
}

/**
 * Remove listener from the listeners list.  Each removal will incur a
 * global lock.  Frequent usage of this function is not anticipated.
 */
void
dispatch_removelistener(int sock)
{
	int c;
	connection *conn;

	pthread_rwlock_wrlock(&listenerslock);
	/* find connection */
	for (c = 0; c < MAX_LISTENERS; c++)
		if (listeners[c] != NULL && listeners[c]->sock == sock)
			break;
	if (c == MAX_LISTENERS) {
		/* not found?!? */
		logerr("dispatch: cannot find listener!\n");
		pthread_rwlock_unlock(&listenerslock);
		return;
	}
	/* cleanup */
	conn = listeners[c];
	close(conn->sock);
	free(conn);
	listeners[c] = NULL;
	pthread_rwlock_unlock(&listenerslock);
}

#define CONNGROWSZ  1024

/**
 * Adds a connection socket to the chain of connections.
 * Connection sockets are those which need to be read from.
 * Returns the connection id, or -1 if a failure occurred.
 */
int
dispatch_addconnection(int sock)
{
	size_t c;
	struct sockaddr_in6 saddr;
	socklen_t saddr_len = sizeof(saddr);

	pthread_rwlock_rdlock(&connectionslock);
	for (c = 0; c < connectionslen; c++)
		if (__sync_bool_compare_and_swap(&(connections[c].takenby), -1, -2))
			break;
	pthread_rwlock_unlock(&connectionslock);

	if (c == connectionslen) {
		connection *newlst;

		pthread_rwlock_wrlock(&connectionslock);
		if (connectionslen > c) {
			/* another dispatcher just extended the list */
			pthread_rwlock_unlock(&connectionslock);
			return dispatch_addconnection(sock);
		}
		newlst = realloc(connections,
				sizeof(connection) * (connectionslen + CONNGROWSZ));
		if (newlst == NULL) {
			logerr("cannot add new connection: "
					"out of memory allocating more slots (max = %zu)\n",
					connectionslen);

			pthread_rwlock_unlock(&connectionslock);
			return -1;
		}

		memset(&newlst[connectionslen], '\0',
				sizeof(connection) * CONNGROWSZ);
		for (c = connectionslen; c < connectionslen + CONNGROWSZ; c++)
			newlst[c].takenby = -1;  /* free */
		connections = newlst;
		c = connectionslen;  /* for the setup code below */
		newlst[c].takenby = -2;
		connectionslen += CONNGROWSZ;

		pthread_rwlock_unlock(&connectionslock);
	}

	/* figure out who's calling */
	if (getpeername(sock, (struct sockaddr *)&saddr, &saddr_len) == 0) {
		snprintf(connections[c].srcaddr, sizeof(connections[c].srcaddr),
				"(unknown)");
		switch (saddr.sin6_family) {
			case PF_INET:
				inet_ntop(saddr.sin6_family,
						&((struct sockaddr_in *)&saddr)->sin_addr,
						connections[c].srcaddr, sizeof(connections[c].srcaddr));
				break;
			case PF_INET6:
				inet_ntop(saddr.sin6_family, &saddr.sin6_addr,
						connections[c].srcaddr, sizeof(connections[c].srcaddr));
				break;
		}
	}

	(void) fcntl(sock, F_SETFL, O_NONBLOCK);
	if (sockbufsize > 0) {
		if (setsockopt(sock, SOL_SOCKET, SO_RCVBUF,
				&sockbufsize, sizeof(sockbufsize)) != 0)
			;
	}
	connections[c].sock = sock;
	connections[c].buflen = 0;
	connections[c].needmore = 0;
	connections[c].noexpire = 0;
	connections[c].isaggr = 0;
	connections[c].destlen = 0;
	gettimeofday(&connections[c].lastwork, NULL);
	connections[c].hadwork = 1;  /* force first iteration before stalling */
	/* after this dispatchers will pick this connection up */
	__sync_bool_compare_and_swap(&(connections[c].takenby), -2, 0);
	__sync_add_and_fetch(&acceptedconnections, 1);

	return c;
}

/**
 * Adds a connection which we know is from an aggregator, so direct
 * pipe.  This is different from normal connections that we don't want
 * to count them, never expire them, and want to recognise them when
 * we're doing reloads.
 */
int
dispatch_addconnection_aggr(int sock)
{
	int conn = dispatch_addconnection(sock);

	if (conn == -1)
		return 1;

	connections[conn].noexpire = 1;
	connections[conn].isaggr = 1;
	acceptedconnections--;

	return 0;
}

/**
 * Adds a pseudo-listener for datagram (UDP) sockets, which is pseudo,
 * for in fact it adds a new connection, but makes sure that connection
 * won't be closed after being idle, and won't count that connection as
 * an incoming connection either.
 */
int
dispatch_addlistener_udp(int sock)
{
	int conn = dispatch_addconnection(sock);

	if (conn == -1)
		return 1;

	connections[conn].noexpire = 1;
	acceptedconnections--;

	return 0;
}


inline static char
dispatch_process_dests(connection *conn, dispatcher *self, struct timeval now)
{
	int i;
	char force;

	if (conn->destlen > 0) {
		if (conn->maxsenddelay == 0)
			conn->maxsenddelay = ((rand() % 750) + 250) * 1000;
		/* force after timeout */
		force = timediff(conn->lastwork, now) > conn->maxsenddelay;
		for (i = 0; i < conn->destlen; i++) {
			tracef("dispatcher %d, connfd %d, metric %s, queueing to %s:%d\n",
					self->id, conn->sock, conn->dests[i].metric,
					server_ip(conn->dests[i].dest),
					server_port(conn->dests[i].dest));
			if (server_send(conn->dests[i].dest, conn->dests[i].metric, force) == 0)
				break;
		}
		if (i != conn->destlen) {
			conn->destlen -= i;
			memmove(&conn->dests[0], &conn->dests[i],
					(sizeof(destination) * conn->destlen));
			return 0;
		} else {
			/* finally "complete" this metric */
			conn->destlen = 0;
			conn->lastwork = now;
			conn->hadwork = 1;
		}
	}

	return 1;
}

#define IDLE_DISCONNECT_TIME  (10 * 60 * 1000 * 1000)  /* 10 minutes */
/**
 * Look at conn and see if works needs to be done.  If so, do it.  This
 * function operates on an (exclusive) lock on the connection it serves.
 * Schematically, what this function does is like this:
 *
 *   read (partial) data  <----
 *         |                   |
 *         v                   |
 *   split and clean metrics   |
 *         |                   |
 *         v                   |
 *   route metrics             | feedback loop
 *         |                   | (stall client)
 *         v                   |
 *   send 1st attempt          |
 *         \                   |
 *          v*                 | * this is optional, but if a server's
 *   retry send (<1s)  --------    queue is full, the client is stalled
 *      block reads
 */
static int
dispatch_connection(connection *conn, dispatcher *self, struct timeval start)
{
	char *p, *q, *firstspace, *lastnl;
	int len;

	/* first try to resume any work being blocked */
	if (dispatch_process_dests(conn, self, start) == 0) {
		__sync_bool_compare_and_swap(&(conn->takenby), self->id, 0);
		return 0;
	}

	/* don't poll (read) when the last time we ran nothing happened,
	 * this is to avoid excessive CPU usage, issue #126 */
	if (!conn->hadwork && timediff(conn->lastwork, start) < 100 * 1000) {
		__sync_bool_compare_and_swap(&(conn->takenby), self->id, 0);
		return 0;
	}
	conn->hadwork = 0;

	len = -2;
	/* try to read more data, if that succeeds, or we still have data
	 * left in the buffer, try to process the buffer */
	if (
			(!conn->needmore && conn->buflen > 0) ||
			(len = read(conn->sock,
						conn->buf + conn->buflen,
						(sizeof(conn->buf) - 1) - conn->buflen)) > 0
	   )
	{
		if (len > 0) {
			conn->buflen += len;
			tracef("dispatcher %d, connfd %d, read %d bytes from socket\n",
					self->id, conn->sock, len);
		}

		/* metrics look like this: metric_path value timestamp\n
		 * due to various messups we need to sanitise the
		 * metrics_path here, to ensure we can calculate the metric
		 * name off the filesystem path (and actually retrieve it in
		 * the web interface). */
		q = conn->metric;
		firstspace = NULL;
		lastnl = NULL;
		for (p = conn->buf; p - conn->buf < conn->buflen; p++) {
			if (*p == '\n' || *p == '\r') {
				/* end of metric */
				lastnl = p;

				/* just a newline on it's own? some random garbage? skip */
				if (q == conn->metric || firstspace == NULL) {
					q = conn->metric;
					firstspace = NULL;
					continue;
				}

				__sync_add_and_fetch(&(self->metrics), 1);
				*q++ = '\n';
				*q = '\0';  /* can do this because we substract one from buf */

				/* perform routing of this metric */
				tracef("dispatcher %d, connfd %d, metric %s",
						self->id, conn->sock, conn->metric);
				__sync_add_and_fetch(&(self->blackholes),
						router_route(self->rtr,
						conn->dests, &conn->destlen, CONN_DESTS_SIZE,
						conn->srcaddr,
						conn->metric, firstspace));
				tracef("dispatcher %d, connfd %d, destinations %zd\n",
						self->id, conn->sock, conn->destlen);

				/* restart building new one from the start */
				q = conn->metric;
				firstspace = NULL;

				conn->hadwork = 1;
				gettimeofday(&conn->lastwork, NULL);
				conn->maxsenddelay = 0;
				/* send the metric to where it is supposed to go */
				if (dispatch_process_dests(conn, self, conn->lastwork) == 0)
					break;
			} else if (*p == ' ' || *p == '\t' || *p == '.') {
				/* separator */
				if (q == conn->metric) {
					/* make sure we skip this on next iteration to
					 * avoid an infinite loop, issues #8 and #51 */
					lastnl = p;
					continue;
				}
				if (*p == '\t')
					*p = ' ';
				if (*p == ' ' && firstspace == NULL) {
					if (*(q - 1) == '.')
						q--;  /* strip trailing separator */
					firstspace = q;
					*q++ = ' ';
				} else {
					/* metric_path separator or space,
					 * - duplicate elimination
					 * - don't start with separator/space */
					if (*(q - 1) != *p && (q - 1) != firstspace)
						*q++ = *p;
				}
			} else if (firstspace != NULL ||
					(*p >= 'a' && *p <= 'z') ||
					(*p >= 'A' && *p <= 'Z') ||
					(*p >= '0' && *p <= '9') ||
					strchr(self->allowed_chars, *p))
			{
				/* copy char */
				*q++ = *p;
			} else {
				/* something barf, replace by underscore */
				*q++ = '_';
			}
		}
		conn->needmore = q != conn->metric;
		if (lastnl != NULL) {
			/* move remaining stuff to the front */
			conn->buflen -= lastnl + 1 - conn->buf;
			memmove(conn->buf, lastnl + 1, conn->buflen);
		}
	}
	if (len == -1 && (errno == EINTR ||
				errno == EAGAIN ||
				errno == EWOULDBLOCK))
	{
		/* nothing available/no work done */
		struct timeval stop;
		gettimeofday(&stop, NULL);
		if (!conn->noexpire &&
				timediff(conn->lastwork, stop) > IDLE_DISCONNECT_TIME)
		{
			/* force close connection below */
			len = 0;
		} else {
			__sync_bool_compare_and_swap(&(conn->takenby), self->id, 0);
			return 0;
		}
	}
	if (len == -1 || len == 0) {  /* error + EOF */
		/* we also disconnect the client in this case if our reading
		 * buffer is full, but we still need more (read returns 0 if the
		 * size argument is 0) -> this is good, because we can't do much
		 * with such client */

		if (conn->noexpire) {
			/* reset buffer only (UDP) and move on */
			conn->needmore = 1;
			conn->buflen = 0;
			__sync_bool_compare_and_swap(&(conn->takenby), self->id, 0);

			return 0;
		} else {
			__sync_add_and_fetch(&closedconnections, 1);
			close(conn->sock);

			/* flag this connection as no longer in use */
			__sync_bool_compare_and_swap(&(conn->takenby), self->id, -1);

			return 0;
		}
	}

	/* "release" this connection again */
	__sync_bool_compare_and_swap(&(conn->takenby), self->id, 0);

	return 1;
}

/**
 * pthread compatible routine that handles connections and processes
 * whatever comes in on those.
 */
static void *
dispatch_runner(void *arg)
{
	dispatcher *self = (dispatcher *)arg;
	connection *conn;
<<<<<<< HEAD
	int work, finished;
=======
>>>>>>> 857db1a8
	int c;
	struct timeval now;

	if (self->type == LISTENER) {
		struct pollfd ufds[MAX_LISTENERS];
		int fds;
		while (__sync_bool_compare_and_swap(&(self->keep_running), 1, 1)) {
			pthread_rwlock_rdlock(&listenerslock);
			fds = 0;
			for (c = 0; c < MAX_LISTENERS; c++) {
				if (listeners[c] == NULL)
					continue;
				ufds[fds].fd = listeners[c]->sock;
				ufds[fds].events = POLLIN;
				fds++;
			}
			pthread_rwlock_unlock(&listenerslock);
			if (poll(ufds, fds, 1000) > 0) {
				for (c = fds - 1; c >= 0; c--) {
					if (ufds[c].revents & POLLIN) {
						int client;
						struct sockaddr addr;
						socklen_t addrlen = sizeof(addr);

						if ((client = accept(ufds[c].fd, &addr, &addrlen)) < 0)
						{
							logerr("dispatch: failed to "
									"accept() new connection: %s\n",
									strerror(errno));
							dispatch_check_rlimit_and_warn();
							continue;
						}
						if (dispatch_addconnection(client) == -1) {
							close(client);
							continue;
						}
					}
				}
			}
		}
	} else if (self->type == CONNECTION) {
		int work;
		struct timeval start, stop;

		while (__sync_bool_compare_and_swap(&(self->keep_running), 1, 1)) {
			work = 0;

			if (__sync_bool_compare_and_swap(&(self->route_refresh_pending), 1, 1)) {
				self->rtr = self->pending_rtr;
				self->pending_rtr = NULL;
				__sync_bool_compare_and_swap(&(self->route_refresh_pending), 1, 0);
				self->hold = 0;
			}

<<<<<<< HEAD
			gettimeofday(&now, NULL);

=======
			gettimeofday(&start, NULL);
>>>>>>> 857db1a8
			pthread_rwlock_rdlock(&connectionslock);
			for (c = 0; c < connectionslen; c++) {
				conn = &(connections[c]);
				/* atomically try to "claim" this connection */
<<<<<<< HEAD
				if ((timediff(conn->lastprocessed, now) < 100000)
					|| (!__sync_bool_compare_and_swap(&(conn->takenby), 0, self->id)))
					continue;
				self->state = RUNNING;
				finished = dispatch_connection(conn, self);
				work += finished;
				gettimeofday(&now, NULL);
				if (!finished) 
					conn->lastprocessed = now;
=======
				if (!__sync_bool_compare_and_swap(
							&(conn->takenby), 0, self->id))
					continue;
				if (self->hold && !conn->isaggr) {
					__sync_bool_compare_and_swap(
							&(conn->takenby), self->id, 0);
					continue;
				}
				work += dispatch_connection(conn, self, start);
>>>>>>> 857db1a8
			}
			pthread_rwlock_unlock(&connectionslock);
			gettimeofday(&stop, NULL);
			__sync_add_and_fetch(&(self->ticks), timediff(start, stop));

			/* nothing done, avoid spinlocking */
			if (__sync_bool_compare_and_swap(&(self->keep_running), 1, 1) &&
					work == 0)
			{
				gettimeofday(&start, NULL);
				usleep((100 + (rand() % 200)) * 1000);  /* 100ms - 300ms */
				gettimeofday(&stop, NULL);
				__sync_add_and_fetch(&(self->sleeps), timediff(start, stop));
			}
		}
	} else {
		logerr("huh? unknown self type!\n");
	}

	return NULL;
}

/**
 * Starts a new dispatcher for the given type and with the given id.
 * Returns its handle.
 */
static dispatcher *
dispatch_new(char id, enum conntype type, router *r, char *allowed_chars)
{
	dispatcher *ret = malloc(sizeof(dispatcher));

	if (ret == NULL)
		return NULL;

	ret->id = id;
	ret->type = type;
	ret->keep_running = 1;
	ret->rtr = r;
	ret->route_refresh_pending = 0;
	ret->hold = 0;
	ret->allowed_chars = allowed_chars;

	ret->metrics = 0;
	ret->blackholes = 0;
	ret->ticks = 0;
	ret->sleeps = 0;
	ret->prevmetrics = 0;
	ret->prevblackholes = 0;
	ret->prevticks = 0;
	ret->prevsleeps = 0;

	if (pthread_create(&ret->tid, NULL, dispatch_runner, ret) != 0) {
		free(ret);
		return NULL;
	}

	return ret;
}

void
dispatch_set_bufsize(unsigned int nsockbufsize)
{
	sockbufsize = nsockbufsize;
}

static char globalid = 0;

/**
 * Starts a new dispatcher specialised in handling incoming connections
 * (and putting them on the queue for handling the connections).
 */
dispatcher *
dispatch_new_listener(void)
{
	char id = globalid++;
	return dispatch_new(id, LISTENER, NULL, NULL);
}

/**
 * Starts a new dispatcher specialised in handling incoming data on
 * existing connections.
 */
dispatcher *
dispatch_new_connection(router *r, char *allowed_chars)
{
	char id = globalid++;
	return dispatch_new(id, CONNECTION, r, allowed_chars);
}

/**
 * Signals this dispatcher to stop whatever it's doing.
 */
void
dispatch_stop(dispatcher *d)
{
	__sync_bool_compare_and_swap(&(d->keep_running), 1, 0);
}

/**
 * Shuts down dispatcher d.  Returns when the dispatcher has terminated.
 */
void
dispatch_shutdown(dispatcher *d)
{
	dispatch_stop(d);
	pthread_join(d->tid, NULL);
}

/**
 * Free up resources taken by dispatcher d.  The caller should make sure
 * the dispatcher has been shut down at this point.
 */
void
dispatch_free(dispatcher *d)
{
	free(d);
}

/**
 * Requests this dispatcher to stop processing connections.  As soon as
 * schedulereload finishes reloading the routes, this dispatcher will
 * un-hold and continue processing connections.
 * Returns when the dispatcher is no longer doing work.
 */

inline void
dispatch_hold(dispatcher *d)
{
	d->hold = 1;
}

/**
 * Schedules routes r to be put in place for the current routes.  The
 * replacement is performed at the next cycle of the dispatcher.
 */
inline void
dispatch_schedulereload(dispatcher *d, router *r)
{
	d->pending_rtr = r;
	__sync_bool_compare_and_swap(&(d->route_refresh_pending), 0, 1);
}

/**
 * Returns true if the routes scheduled to be reloaded by a call to
 * dispatch_schedulereload() have been activated.
 */
inline char
dispatch_reloadcomplete(dispatcher *d)
{
	return __sync_bool_compare_and_swap(&(d->route_refresh_pending), 0, 0);
}

/**
 * Returns the wall-clock time in milliseconds consumed by this dispatcher.
 */
inline size_t
dispatch_get_ticks(dispatcher *self)
{
	return __sync_add_and_fetch(&(self->ticks), 0);
}

/**
 * Returns the wall-clock time consumed since last call to this
 * function.
 */
inline size_t
dispatch_get_ticks_sub(dispatcher *self)
{
	size_t d = dispatch_get_ticks(self) - self->prevticks;
	self->prevticks += d;
	return d;
}

/**
 * Returns the wall-clock time in milliseconds consumed while sleeping
 * by this dispatcher.
 */
inline size_t
dispatch_get_sleeps(dispatcher *self)
{
	return __sync_add_and_fetch(&(self->sleeps), 0);
}

/**
 * Returns the wall-clock time consumed while sleeping since last call
 * to this function.
 */
inline size_t
dispatch_get_sleeps_sub(dispatcher *self)
{
	size_t d = dispatch_get_sleeps(self) - self->prevsleeps;
	self->prevsleeps += d;
	return d;
}

/**
 * Returns the number of metrics dispatched since start.
 */
inline size_t
dispatch_get_metrics(dispatcher *self)
{
	return __sync_add_and_fetch(&(self->metrics), 0);
}

/**
 * Returns the number of metrics dispatched since last call to this
 * function.
 */
inline size_t
dispatch_get_metrics_sub(dispatcher *self)
{
	size_t d = dispatch_get_metrics(self) - self->prevmetrics;
	self->prevmetrics += d;
	return d;
}

/**
 * Returns the number of metrics that were explicitly or implicitly
 * blackholed since start.
 */
inline size_t
dispatch_get_blackholes(dispatcher *self)
{
	return __sync_add_and_fetch(&(self->blackholes), 0);
}

/**
 * Returns the number of metrics that were blackholed since last call to
 * this function.
 */
inline size_t
dispatch_get_blackholes_sub(dispatcher *self)
{
	size_t d = dispatch_get_blackholes(self) - self->prevblackholes;
	self->prevblackholes += d;
	return d;
}

/**
 * Returns the number of accepted connections thusfar.
 */
inline size_t
dispatch_get_accepted_connections(void)
{
	return __sync_add_and_fetch(&(acceptedconnections), 0);
}

/**
 * Returns the number of closed connections thusfar.
 */
inline size_t
dispatch_get_closed_connections(void)
{
	return __sync_add_and_fetch(&(closedconnections), 0);
}<|MERGE_RESOLUTION|>--- conflicted
+++ resolved
@@ -45,7 +45,6 @@
 	int sock;
 	char takenby;   /* -2: being setup, -1: free, 0: not taken, >0: tid */
 	char srcaddr[24];  /* string representation of source address */
-	struct timeval lastprocessed;
 	char buf[METRIC_BUFSIZ];
 	int buflen;
 	char needmore:1;
@@ -124,19 +123,6 @@
 	connection *newconn;
 	int c;
 
-<<<<<<< HEAD
-	newconn = malloc(sizeof(connection));
-	if (newconn == NULL)
-		return 1;
-	(void) fcntl(sock, F_SETFL, O_NONBLOCK);
-	newconn->sock = sock;
-	newconn->takenby = 0;
-	newconn->buflen = 0;
-	newconn->lastprocessed.tv_sec = 0;
-	newconn->lastprocessed.tv_usec = 0;
-	for (c = 0; c < sizeof(listeners) / sizeof(connection *); c++)
-		if (__sync_bool_compare_and_swap(&(listeners[c]), NULL, newconn))
-=======
 	pthread_rwlock_wrlock(&listenerslock);
 	if (listeners == NULL) {
 		if ((listeners = malloc(sizeof(connection *) * MAX_LISTENERS)) == NULL)
@@ -160,7 +146,6 @@
 			newconn->buflen = 0;
 
 			listeners[c] = newconn;
->>>>>>> 857db1a8
 			break;
 		}
 	}
@@ -572,12 +557,7 @@
 {
 	dispatcher *self = (dispatcher *)arg;
 	connection *conn;
-<<<<<<< HEAD
-	int work, finished;
-=======
->>>>>>> 857db1a8
 	int c;
-	struct timeval now;
 
 	if (self->type == LISTENER) {
 		struct pollfd ufds[MAX_LISTENERS];
@@ -630,27 +610,11 @@
 				self->hold = 0;
 			}
 
-<<<<<<< HEAD
-			gettimeofday(&now, NULL);
-
-=======
 			gettimeofday(&start, NULL);
->>>>>>> 857db1a8
 			pthread_rwlock_rdlock(&connectionslock);
 			for (c = 0; c < connectionslen; c++) {
 				conn = &(connections[c]);
 				/* atomically try to "claim" this connection */
-<<<<<<< HEAD
-				if ((timediff(conn->lastprocessed, now) < 100000)
-					|| (!__sync_bool_compare_and_swap(&(conn->takenby), 0, self->id)))
-					continue;
-				self->state = RUNNING;
-				finished = dispatch_connection(conn, self);
-				work += finished;
-				gettimeofday(&now, NULL);
-				if (!finished) 
-					conn->lastprocessed = now;
-=======
 				if (!__sync_bool_compare_and_swap(
 							&(conn->takenby), 0, self->id))
 					continue;
@@ -660,7 +624,6 @@
 					continue;
 				}
 				work += dispatch_connection(conn, self, start);
->>>>>>> 857db1a8
 			}
 			pthread_rwlock_unlock(&connectionslock);
 			gettimeofday(&stop, NULL);
